import { useState } from 'react';
import {
<<<<<<< HEAD
  Card,
  Text,
  Button,
  BlockStack,
  FormLayout,
  TextField,
  InlineStack,
  Grid,
  Box,
  Divider,
=======
	Card,
	Text,
	Button,
	BlockStack,
	FormLayout,
	TextField,
	Select,
	InlineStack,
	Grid,
	Box,
	Divider,
>>>>>>> a97f55cb
} from '@shopify/polaris';
import type { ABTestCreateRequest } from '../types';

interface ABTestCreatorProps {
	productId: string;
	availableImages: string[];
<<<<<<< HEAD
=======
	variants?: any[];
>>>>>>> a97f55cb
	onTestCreate: (request: ABTestCreateRequest) => void;
	isCreating?: boolean;
}

<<<<<<< HEAD
export function ABTestCreator({ productId, availableImages, onTestCreate, isCreating = false }: ABTestCreatorProps) {
	const [testName, setTestName] = useState('');
	// Use Maps to track selection order with timestamps
	const [variantAImages, setVariantAImages] = useState<Map<string, number>>(new Map());
	const [variantBImages, setVariantBImages] = useState<Map<string, number>>(new Map());
	const [selectedVariant, setSelectedVariant] = useState<'A' | 'B'>('A');
	const [selectionCounter, setSelectionCounter] = useState(0);

	const handleImageToggle = (imageUrl: string, variant: 'A' | 'B') => {
		if (variant === 'A') {
			setVariantAImages(prev => {
				const newMap = new Map(prev);
				if (newMap.has(imageUrl)) {
					newMap.delete(imageUrl);
				} else {
					newMap.set(imageUrl, selectionCounter);
					setSelectionCounter(c => c + 1);
				}
				return newMap;
			});
		} else {
			setVariantBImages(prev => {
				const newMap = new Map(prev);
				if (newMap.has(imageUrl)) {
					newMap.delete(imageUrl);
				} else {
					newMap.set(imageUrl, selectionCounter);
					setSelectionCounter(c => c + 1);
				}
=======
export function ABTestCreator({
	productId,
	availableImages,
	variants,
	onTestCreate,
	isCreating = false,
}: ABTestCreatorProps) {
	const [testName, setTestName] = useState('');
	const [selectedVariant, setSelectedVariant] = useState<'A' | 'B'>('A');
	const [selectionCounter, setSelectionCounter] = useState(0);

	const hasMultipleVariants = variants && variants.length > 1;
	const showVariantOptions =
		hasMultipleVariants || (variants && variants.length === 1 && variants[0].title !== 'Default Title');
	const testScope: 'PRODUCT' | 'VARIANT' = showVariantOptions ? 'VARIANT' : 'PRODUCT';

	const [variantAImages, setVariantAImages] = useState<Map<string, number>>(new Map());
	const [variantBImages, setVariantBImages] = useState<Map<string, number>>(new Map());

	const [selectedProductVariantId, setSelectedProductVariantId] = useState<string>(
		variants && variants.length > 0 ? variants[0].id : '',
	);
	const [variantTests, setVariantTests] = useState<
		Map<
			string,
			{
				variantAImages: Map<string, number>;
				variantBImages: Map<string, number>;
			}
		>
	>(new Map());

	const formatVariantTitle = (variant: any): string => {
		if (variant.title === 'Default Title') {
			return 'Default Variant';
		}
		const options = variant.selectedOptions?.map((opt: any) => opt.value).join(' / ');
		return options || variant.title;
	};

	const handleImageToggle = (imageUrl: string, testVariant: 'A' | 'B') => {
		if (testScope === 'PRODUCT') {
			if (testVariant === 'A') {
				setVariantAImages(prev => {
					const newMap = new Map(prev);
					if (newMap.has(imageUrl)) {
						newMap.delete(imageUrl);
					} else {
						newMap.set(imageUrl, selectionCounter);
						setSelectionCounter(c => c + 1);
					}
					return newMap;
				});
			} else {
				setVariantBImages(prev => {
					const newMap = new Map(prev);
					if (newMap.has(imageUrl)) {
						newMap.delete(imageUrl);
					} else {
						newMap.set(imageUrl, selectionCounter);
						setSelectionCounter(c => c + 1);
					}
					return newMap;
				});
			}
		} else {
			setVariantTests(prev => {
				const newMap = new Map(prev);
				const current = newMap.get(selectedProductVariantId) || {
					variantAImages: new Map(),
					variantBImages: new Map(),
				};

				const imageMap = testVariant === 'A' ? current.variantAImages : current.variantBImages;
				const newImageMap = new Map(imageMap);

				if (newImageMap.has(imageUrl)) {
					newImageMap.delete(imageUrl);
				} else {
					newImageMap.set(imageUrl, selectionCounter);
					setSelectionCounter(c => c + 1);
				}

				newMap.set(selectedProductVariantId, {
					...current,
					[testVariant === 'A' ? 'variantAImages' : 'variantBImages']: newImageMap,
				});

>>>>>>> a97f55cb
				return newMap;
			});
		}
	};

	const handleSubmit = () => {
<<<<<<< HEAD
		if (!testName || variantAImages.size === 0 || variantBImages.size === 0) {
			return;
		}

		const sortedAImages = Array.from(variantAImages.entries())
			.sort((a, b) => a[1] - b[1])
			.map(([url]) => url)
			.slice(0, 6);

		const filteredBEntries = Array.from(variantBImages.entries())
			.sort((a, b) => a[1] - b[1])
			.filter(([url]) => !sortedAImages.includes(url));

		const sortedBImages = filteredBEntries.map(([url]) => url).slice(0, 6);

		if (sortedAImages.length === 0 || sortedBImages.length === 0) {
			alert('Each variant must contain at least one unique image (max 6 per variant)');
			return;
		}

		onTestCreate({
			name: testName,
			productId,
			variantAImages: sortedAImages,
			variantBImages: sortedBImages,
			trafficSplit: 50,
		});
	};

	const variantASelection = Array.from(variantAImages.entries())
		.sort((a, b) => a[1] - b[1])
		.map(([url]) => url);

	const variantBSelection = Array.from(variantBImages.entries())
=======
		if (!testName) return;

		if (testScope === 'PRODUCT') {
			if (variantAImages.size === 0 || variantBImages.size === 0) {
				alert('Please select images for both Variant A and Variant B');
				return;
			}

			const sortedAImages = Array.from(variantAImages.entries())
				.sort((a, b) => a[1] - b[1])
				.map(([url]) => url)
				.slice(0, 6);

			const filteredBEntries = Array.from(variantBImages.entries())
				.sort((a, b) => a[1] - b[1])
				.filter(([url]) => !sortedAImages.includes(url));

			const sortedBImages = filteredBEntries.map(([url]) => url).slice(0, 6);

			if (sortedAImages.length === 0 || sortedBImages.length === 0) {
				alert('Each variant must contain at least one unique image (max 6 per variant)');
				return;
			}

			onTestCreate({
				name: testName,
				productId,
				variantScope: 'PRODUCT',
				variantAImages: sortedAImages,
				variantBImages: sortedBImages,
				trafficSplit: 50,
			});
		} else {
			const enabledVariantTests = Array.from(variantTests.entries())
				.filter(([_, test]) => test.variantAImages.size > 0 && test.variantBImages.size > 0)
				.map(([variantId, test]) => ({
					shopifyVariantId: variantId,
					variantAImages: Array.from(test.variantAImages.entries())
						.sort((a, b) => a[1] - b[1])
						.map(([url]) => url)
						.slice(0, 6),
					variantBImages: Array.from(test.variantBImages.entries())
						.sort((a, b) => a[1] - b[1])
						.map(([url]) => url)
						.slice(0, 6),
				}));

			if (enabledVariantTests.length === 0) {
				alert('Please select images for at least one variant (both A and B sets)');
				return;
			}

			onTestCreate({
				name: testName,
				productId,
				variantScope: 'VARIANT',
				variantTests: enabledVariantTests,
				trafficSplit: 50,
			});
		}
	};

	const getCurrentVariantTestData = () => {
		if (testScope === 'PRODUCT') {
			return {
				variantAImages,
				variantBImages,
			};
		} else {
			return (
				variantTests.get(selectedProductVariantId) || {
					variantAImages: new Map(),
					variantBImages: new Map(),
				}
			);
		}
	};

	const currentData = getCurrentVariantTestData();
	const variantASelection = Array.from(currentData.variantAImages.entries())
		.sort((a, b) => a[1] - b[1])
		.map(([url]) => url);

	const variantBSelection = Array.from(currentData.variantBImages.entries())
>>>>>>> a97f55cb
		.sort((a, b) => a[1] - b[1])
		.filter(([url]) => !variantASelection.includes(url))
		.map(([url]) => url);

<<<<<<< HEAD
	const isValid = testName && variantASelection.length > 0 && variantBSelection.length > 0;
=======
	const getAllImageSelections = () => {
		if (testScope === 'PRODUCT') {
			return { variantAImages, variantBImages };
		}
		const allA = new Map<string, { variantId: string; order: number }>();
		const allB = new Map<string, { variantId: string; order: number }>();

		variantTests.forEach((test, variantId) => {
			test.variantAImages.forEach((order, url) => {
				allA.set(url, { variantId, order });
			});
			test.variantBImages.forEach((order, url) => {
				allB.set(url, { variantId, order });
			});
		});

		return { allA, allB };
	};

	const allSelections = getAllImageSelections();

	const hasAnyValidVariant =
		testScope === 'VARIANT'
			? Array.from(variantTests.values()).some(
					test => test.variantAImages.size > 0 && test.variantBImages.size > 0,
				)
			: false;

	const isValid =
		testName &&
		(testScope === 'PRODUCT' ? variantASelection.length > 0 && variantBSelection.length > 0 : hasAnyValidVariant);

	const getConfiguredVariantsCount = () => {
		return Array.from(variantTests.values()).filter(
			test => test.variantAImages.size > 0 && test.variantBImages.size > 0,
		).length;
	};
>>>>>>> a97f55cb

	return (
		<Card>
			<BlockStack gap='500'>
				<BlockStack gap='200'>
					<Text as='h2' variant='headingLg'>
						Create A/B Test
					</Text>
<<<<<<< HEAD
					<Text as='span' variant='bodyMd' tone='subdued'>
=======
					<Text as='p' variant='bodyMd' tone='subdued'>
>>>>>>> a97f55cb
						Set up an A/B test to compare different image variants and measure their impact on conversions.
					</Text>
				</BlockStack>

				<Divider />

				<Grid columns={{ xs: 1, lg: 2 }}>
					<BlockStack gap='400'>
						<FormLayout>
							<TextField
								label='Test Name'
								value={testName}
								onChange={setTestName}
								placeholder='e.g., Hero Image Comparison Test'
								autoComplete='off'
								helpText='Give your test a descriptive name for easy identification'
							/>
<<<<<<< HEAD
=======

							{testScope === 'VARIANT' && variants && (
								<Select
									label='Configure Variant'
									options={variants.map(v => ({
										label: formatVariantTitle(v),
										value: v.id,
									}))}
									value={selectedProductVariantId}
									onChange={setSelectedProductVariantId}
									helpText='Select which product variant to configure. You can set different A/B tests for each variant.'
								/>
							)}
>>>>>>> a97f55cb
						</FormLayout>

						<BlockStack gap='300'>
							<Text as='h3' variant='headingMd'>
								Test Summary
							</Text>
							<Card>
								<BlockStack gap='200'>
<<<<<<< HEAD
									<InlineStack align='space-between'>
										<Text as='span' variant='bodyMd'>
											Variant A Images:
										</Text>
										<Text
											as='span'
											variant='bodyMd'
											tone={variantAImages.size > 0 ? 'success' : 'subdued'}
										>
											{variantAImages.size} selected
										</Text>
									</InlineStack>
									<InlineStack align='space-between'>
										<Text as='span' variant='bodyMd'>
											Variant B Images:
										</Text>
										<Text
											as='span'
											variant='bodyMd'
											tone={variantBImages.size > 0 ? 'success' : 'subdued'}
										>
											{variantBImages.size} selected
=======
									{testScope === 'PRODUCT' ? (
										<>
											<InlineStack align='space-between'>
												<Text as='p' variant='bodyMd'>
													Variant A Images:
												</Text>
												<Text
													as='p'
													variant='bodyMd'
													tone={variantAImages.size > 0 ? 'success' : 'subdued'}
												>
													{variantAImages.size} selected
												</Text>
											</InlineStack>
											<InlineStack align='space-between'>
												<Text as='p' variant='bodyMd'>
													Variant B Images:
												</Text>
												<Text
													as='p'
													variant='bodyMd'
													tone={variantBImages.size > 0 ? 'success' : 'subdued'}
												>
													{variantBImages.size} selected
												</Text>
											</InlineStack>
										</>
									) : (
										<>
											<InlineStack align='space-between'>
												<Text as='p' variant='bodyMd'>
													Current Variant A:
												</Text>
												<Text
													as='p'
													variant='bodyMd'
													tone={currentData.variantAImages.size > 0 ? 'success' : 'subdued'}
												>
													{currentData.variantAImages.size} selected
												</Text>
											</InlineStack>
											<InlineStack align='space-between'>
												<Text as='p' variant='bodyMd'>
													Current Variant B:
												</Text>
												<Text
													as='p'
													variant='bodyMd'
													tone={currentData.variantBImages.size > 0 ? 'success' : 'subdued'}
												>
													{currentData.variantBImages.size} selected
												</Text>
											</InlineStack>
											<Divider />
											<InlineStack align='space-between'>
												<Text as='p' variant='bodyMd'>
													Configured Variants:
												</Text>
												<Text
													as='p'
													variant='bodyMd'
													tone={getConfiguredVariantsCount() > 0 ? 'success' : 'subdued'}
												>
													{getConfiguredVariantsCount()} of {variants?.length || 0}
												</Text>
											</InlineStack>
										</>
									)}
									<InlineStack align='space-between'>
										<Text as='p' variant='bodyMd'>
											Traffic Split:
										</Text>
										<Text as='p' variant='bodyMd'>
											50% / 50%
>>>>>>> a97f55cb
										</Text>
									</InlineStack>
								</BlockStack>
							</Card>
						</BlockStack>
					</BlockStack>

					<BlockStack gap='300'>
						<InlineStack align='space-between' wrap={false}>
							<Text as='h3' variant='headingMd'>
								Select Images
							</Text>
							<InlineStack gap='200'>
								<Button
									size='micro'
									variant={selectedVariant === 'A' ? 'primary' : 'secondary'}
									onClick={() => setSelectedVariant('A')}
								>
<<<<<<< HEAD
									Variant A ({variantAImages.size.toString()})
=======
									Variant A ({currentData.variantAImages.size.toString()})
>>>>>>> a97f55cb
								</Button>
								<Button
									size='micro'
									variant={selectedVariant === 'B' ? 'primary' : 'secondary'}
									onClick={() => setSelectedVariant('B')}
								>
<<<<<<< HEAD
									Variant B ({variantBImages.size.toString()})
=======
									Variant B ({currentData.variantBImages.size.toString()})
>>>>>>> a97f55cb
								</Button>
							</InlineStack>
						</InlineStack>

						<Card>
							<Box padding='300'>
								<div
									style={{
<<<<<<< HEAD
										display: 'grid',
										gridTemplateColumns: 'repeat(auto-fill, minmax(140px, 1fr))',
										gap: '16px',
									}}
								>
									{availableImages.map((imageUrl, index) => {
										const variantAMap = variantAImages;
										const variantBMap = variantBImages;

										const isSelectedA = variantAMap.has(imageUrl);
										const isSelectedB = variantBMap.has(imageUrl);
										const isSelected = selectedVariant === 'A' ? isSelectedA : isSelectedB;

										// Get the selection order for display
										let selectionOrder: number | null = null;
										if (isSelectedA) {
											const allAEntries = Array.from(variantAMap.entries()).sort(
												(a, b) => a[1] - b[1],
											);
											selectionOrder = allAEntries.findIndex(([url]) => url === imageUrl) + 1;
										} else if (isSelectedB) {
											const allBEntries = Array.from(variantBMap.entries()).sort(
												(a, b) => a[1] - b[1],
											);
											selectionOrder = allBEntries.findIndex(([url]) => url === imageUrl) + 1;
										}

										// Determine which variant this image belongs to
										const imageVariant = isSelectedA ? 'A' : isSelectedB ? 'B' : null;

										return (
											<div
												key={`${selectedVariant}-${index}`}
												style={{
													cursor: 'pointer',
													transition: 'all 0.2s ease',
													position: 'relative',
												}}
												onClick={() => handleImageToggle(imageUrl, selectedVariant)}
											>
												<div
													style={{
														border: isSelected
															? '3px solid #008060'
															: isSelectedA || isSelectedB
																? '2px solid #FFA500'
																: '2px solid #E1E3E5',
														borderRadius: '12px',
														padding: '8px',
														backgroundColor: isSelected
															? '#F0FAF7'
															: isSelectedA || isSelectedB
																? '#FFF5E6'
																: '#FFFFFF',
														transform: isSelected ? 'scale(1.02)' : 'scale(1)',
														boxShadow: isSelected
															? '0 4px 12px rgba(0, 128, 96, 0.15)'
															: isSelectedA || isSelectedB
																? '0 2px 8px rgba(255, 165, 0, 0.1)'
																: '0 2px 4px rgba(0, 0, 0, 0.05)',
													}}
												>
													<div
														style={{
															width: '100%',
															maxHeight: '180px',
															display: 'flex',
															alignItems: 'center',
															justifyContent: 'center',
															overflow: 'hidden',
															borderRadius: '8px',
															backgroundColor: '#F6F6F7',
														}}
													>
														<img
															src={imageUrl}
															alt={
																selectedVariant === 'A'
																	? `Variant A option ${index + 1}`
																	: `Variant B option ${index + 1}`
															}
															style={{
																maxWidth: '100%',
																maxHeight: '180px',
																width: 'auto',
																height: 'auto',
																objectFit: 'contain',
																borderRadius: '8px',
															}}
														/>
													</div>
													{(isSelectedA || isSelectedB) && (
														<>
															{/* Selection order badge */}
															<div
																style={{
																	position: 'absolute',
																	top: '12px',
																	left: '12px',
																	backgroundColor:
																		imageVariant === 'A' ? '#008060' : '#0066CC',
																	color: 'white',
																	borderRadius: '12px',
																	padding: '2px 8px',
																	display: 'flex',
																	alignItems: 'center',
																	fontSize: '11px',
																	fontWeight: 'bold',
																	boxShadow: '0 2px 4px rgba(0, 0, 0, 0.2)',
																}}
															>
																{imageVariant} #{selectionOrder}
															</div>

															{/* Check mark for currently selected variant */}
															{isSelected && (
=======
										maxHeight: '760px',
										overflowY: 'auto',
										overflowX: 'hidden',
									}}
								>
									<div
										style={{
											display: 'grid',
											gridTemplateColumns: 'repeat(auto-fill, minmax(140px, 1fr))',
											gap: '16px',
										}}
									>
										{availableImages.map((imageUrl, index) => {
											const currentVariantA = currentData.variantAImages;
											const currentVariantB = currentData.variantBImages;

											const isSelectedAInCurrent = currentVariantA.has(imageUrl);
											const isSelectedBInCurrent = currentVariantB.has(imageUrl);
											const isSelected =
												selectedVariant === 'A' ? isSelectedAInCurrent : isSelectedBInCurrent;

											let selectionOrder: number | null = null;
											if (isSelectedAInCurrent) {
												const allAEntries = Array.from(currentVariantA.entries()).sort(
													(a, b) => a[1] - b[1],
												);
												selectionOrder = allAEntries.findIndex(([url]) => url === imageUrl) + 1;
											} else if (isSelectedBInCurrent) {
												const allBEntries = Array.from(currentVariantB.entries()).sort(
													(a, b) => a[1] - b[1],
												);
												selectionOrder = allBEntries.findIndex(([url]) => url === imageUrl) + 1;
											}

											const imageVariant = isSelectedAInCurrent
												? 'A'
												: isSelectedBInCurrent
													? 'B'
													: null;

											let isInOtherProductVariant = false;
											let otherVariantLabel = '';
											if (
												testScope === 'VARIANT' &&
												!isSelectedAInCurrent &&
												!isSelectedBInCurrent
											) {
												if (allSelections.allA && allSelections.allA.has(imageUrl)) {
													const info = allSelections.allA.get(imageUrl)!;
													if (info.variantId !== selectedProductVariantId) {
														isInOtherProductVariant = true;
														const variant = variants?.find(v => v.id === info.variantId);
														otherVariantLabel = variant
															? `A: ${formatVariantTitle(variant)}`
															: 'A: Other';
													}
												} else if (allSelections.allB && allSelections.allB.has(imageUrl)) {
													const info = allSelections.allB.get(imageUrl)!;
													if (info.variantId !== selectedProductVariantId) {
														isInOtherProductVariant = true;
														const variant = variants?.find(v => v.id === info.variantId);
														otherVariantLabel = variant
															? `B: ${formatVariantTitle(variant)}`
															: 'B: Other';
													}
												}
											}

											return (
												<div
													key={`${selectedVariant}-${index}`}
													style={{
														cursor: 'pointer',
														transition: 'all 0.2s ease',
														position: 'relative',
													}}
													onClick={() => handleImageToggle(imageUrl, selectedVariant)}
												>
													<div
														style={{
															border: isSelected
																? '3px solid #008060'
																: isSelectedAInCurrent || isSelectedBInCurrent
																	? '2px solid #FFA500'
																	: isInOtherProductVariant
																		? '2px dashed #CCCCCC'
																		: '2px solid #E1E3E5',
															borderRadius: '12px',
															padding: '8px',
															backgroundColor: isSelected
																? '#F0FAF7'
																: isSelectedAInCurrent || isSelectedBInCurrent
																	? '#FFF5E6'
																	: isInOtherProductVariant
																		? '#F9F9F9'
																		: '#FFFFFF',
															transform: isSelected ? 'scale(1.02)' : 'scale(1)',
															boxShadow: isSelected
																? '0 4px 12px rgba(0, 128, 96, 0.15)'
																: isSelectedAInCurrent || isSelectedBInCurrent
																	? '0 2px 8px rgba(255, 165, 0, 0.1)'
																	: '0 2px 4px rgba(0, 0, 0, 0.05)',
														}}
													>
														<div
															style={{
																width: '100%',
																maxHeight: '180px',
																display: 'flex',
																alignItems: 'center',
																justifyContent: 'center',
																overflow: 'hidden',
																borderRadius: '8px',
																backgroundColor: '#F6F6F7',
															}}
														>
															<img
																src={imageUrl}
																alt={
																	selectedVariant === 'A'
																		? `Variant A option ${index + 1}`
																		: `Variant B option ${index + 1}`
																}
																style={{
																	maxWidth: '100%',
																	maxHeight: '180px',
																	width: 'auto',
																	height: 'auto',
																	objectFit: 'contain',
																	borderRadius: '8px',
																	opacity: isInOtherProductVariant ? 0.6 : 1,
																}}
															/>
														</div>
														{(isSelectedAInCurrent || isSelectedBInCurrent) && (
															<>
>>>>>>> a97f55cb
																<div
																	style={{
																		position: 'absolute',
																		top: '12px',
<<<<<<< HEAD
																		right: '12px',
																		backgroundColor: '#008060',
																		color: 'white',
																		borderRadius: '50%',
																		width: '24px',
																		height: '24px',
																		display: 'flex',
																		alignItems: 'center',
																		justifyContent: 'center',
																		fontSize: '14px',
=======
																		left: '12px',
																		backgroundColor:
																			imageVariant === 'A'
																				? '#008060'
																				: '#0066CC',
																		color: 'white',
																		borderRadius: '12px',
																		padding: '2px 8px',
																		display: 'flex',
																		alignItems: 'center',
																		fontSize: '11px',
>>>>>>> a97f55cb
																		fontWeight: 'bold',
																		boxShadow: '0 2px 4px rgba(0, 0, 0, 0.2)',
																	}}
																>
<<<<<<< HEAD
																	✓
																</div>
															)}
														</>
													)}
												</div>
											</div>
										);
									})}
=======
																	{imageVariant} #{selectionOrder}
																</div>

																{isSelected && (
																	<div
																		style={{
																			position: 'absolute',
																			top: '12px',
																			right: '12px',
																			backgroundColor: '#008060',
																			color: 'white',
																			borderRadius: '50%',
																			width: '24px',
																			height: '24px',
																			display: 'flex',
																			alignItems: 'center',
																			justifyContent: 'center',
																			fontSize: '14px',
																			fontWeight: 'bold',
																			boxShadow: '0 2px 4px rgba(0, 0, 0, 0.2)',
																		}}
																	>
																		✓
																	</div>
																)}
															</>
														)}
														{isInOtherProductVariant && (
															<div
																style={{
																	position: 'absolute',
																	bottom: '8px',
																	left: '8px',
																	right: '8px',
																	backgroundColor: 'rgba(0, 0, 0, 0.75)',
																	color: 'white',
																	borderRadius: '4px',
																	padding: '4px',
																	fontSize: '9px',
																	fontWeight: 'bold',
																	textAlign: 'center',
																	overflow: 'hidden',
																	textOverflow: 'ellipsis',
																	whiteSpace: 'nowrap',
																}}
																title={otherVariantLabel}
															>
																{otherVariantLabel}
															</div>
														)}
													</div>
												</div>
											);
										})}
									</div>
>>>>>>> a97f55cb
								</div>
							</Box>
						</Card>

<<<<<<< HEAD
						<Text as='span' variant='bodySm' tone='subdued' alignment='center'>
							Click images to add them to {selectedVariant === 'A' ? 'Variant A' : 'Variant B'}. Switch
							between variants using the buttons above. Images can be added to both variants.
=======
						<Text as='p' variant='bodySm' tone='subdued' alignment='center'>
							Click images to add them to {selectedVariant === 'A' ? 'Variant A' : 'Variant B'}.{' '}
							{testScope === 'VARIANT' &&
								'Images with dashed borders are used in other product variants.'}
>>>>>>> a97f55cb
						</Text>
					</BlockStack>
				</Grid>

				<Divider />

				<InlineStack align='end' gap='200'>
<<<<<<< HEAD
					<Text as='span' variant='bodySm' tone={isValid ? 'success' : 'critical'}>
						{!testName && 'Please enter a test name. '}
						{variantAImages.size === 0 && 'Select images for Variant A. '}
						{variantBImages.size === 0 && 'Select images for Variant B. '}
=======
					<Text as='p' variant='bodySm' tone={isValid ? 'success' : 'critical'}>
						{!testName && 'Please enter a test name. '}
						{testScope === 'PRODUCT' && variantASelection.length === 0 && 'Select images for Variant A. '}
						{testScope === 'PRODUCT' && variantBSelection.length === 0 && 'Select images for Variant B. '}
						{testScope === 'VARIANT' &&
							!hasAnyValidVariant &&
							'Select images for at least one variant (both A and B). '}
>>>>>>> a97f55cb
						{isValid && 'Ready to create A/B test!'}
					</Text>
					<Button
						variant='primary'
						onClick={handleSubmit}
						disabled={!isValid || isCreating}
						loading={isCreating}
						size='large'
					>
						{isCreating ? 'Creating Test...' : 'Create A/B Test'}
					</Button>
				</InlineStack>
			</BlockStack>
		</Card>
	);
}<|MERGE_RESOLUTION|>--- conflicted
+++ resolved
@@ -1,17 +1,5 @@
 import { useState } from 'react';
 import {
-<<<<<<< HEAD
-  Card,
-  Text,
-  Button,
-  BlockStack,
-  FormLayout,
-  TextField,
-  InlineStack,
-  Grid,
-  Box,
-  Divider,
-=======
 	Card,
 	Text,
 	Button,
@@ -23,52 +11,17 @@
 	Grid,
 	Box,
 	Divider,
->>>>>>> a97f55cb
 } from '@shopify/polaris';
 import type { ABTestCreateRequest } from '../types';
 
 interface ABTestCreatorProps {
 	productId: string;
 	availableImages: string[];
-<<<<<<< HEAD
-=======
 	variants?: any[];
->>>>>>> a97f55cb
 	onTestCreate: (request: ABTestCreateRequest) => void;
 	isCreating?: boolean;
 }
 
-<<<<<<< HEAD
-export function ABTestCreator({ productId, availableImages, onTestCreate, isCreating = false }: ABTestCreatorProps) {
-	const [testName, setTestName] = useState('');
-	// Use Maps to track selection order with timestamps
-	const [variantAImages, setVariantAImages] = useState<Map<string, number>>(new Map());
-	const [variantBImages, setVariantBImages] = useState<Map<string, number>>(new Map());
-	const [selectedVariant, setSelectedVariant] = useState<'A' | 'B'>('A');
-	const [selectionCounter, setSelectionCounter] = useState(0);
-
-	const handleImageToggle = (imageUrl: string, variant: 'A' | 'B') => {
-		if (variant === 'A') {
-			setVariantAImages(prev => {
-				const newMap = new Map(prev);
-				if (newMap.has(imageUrl)) {
-					newMap.delete(imageUrl);
-				} else {
-					newMap.set(imageUrl, selectionCounter);
-					setSelectionCounter(c => c + 1);
-				}
-				return newMap;
-			});
-		} else {
-			setVariantBImages(prev => {
-				const newMap = new Map(prev);
-				if (newMap.has(imageUrl)) {
-					newMap.delete(imageUrl);
-				} else {
-					newMap.set(imageUrl, selectionCounter);
-					setSelectionCounter(c => c + 1);
-				}
-=======
 export function ABTestCreator({
 	productId,
 	availableImages,
@@ -157,49 +110,12 @@
 					[testVariant === 'A' ? 'variantAImages' : 'variantBImages']: newImageMap,
 				});
 
->>>>>>> a97f55cb
 				return newMap;
 			});
 		}
 	};
 
 	const handleSubmit = () => {
-<<<<<<< HEAD
-		if (!testName || variantAImages.size === 0 || variantBImages.size === 0) {
-			return;
-		}
-
-		const sortedAImages = Array.from(variantAImages.entries())
-			.sort((a, b) => a[1] - b[1])
-			.map(([url]) => url)
-			.slice(0, 6);
-
-		const filteredBEntries = Array.from(variantBImages.entries())
-			.sort((a, b) => a[1] - b[1])
-			.filter(([url]) => !sortedAImages.includes(url));
-
-		const sortedBImages = filteredBEntries.map(([url]) => url).slice(0, 6);
-
-		if (sortedAImages.length === 0 || sortedBImages.length === 0) {
-			alert('Each variant must contain at least one unique image (max 6 per variant)');
-			return;
-		}
-
-		onTestCreate({
-			name: testName,
-			productId,
-			variantAImages: sortedAImages,
-			variantBImages: sortedBImages,
-			trafficSplit: 50,
-		});
-	};
-
-	const variantASelection = Array.from(variantAImages.entries())
-		.sort((a, b) => a[1] - b[1])
-		.map(([url]) => url);
-
-	const variantBSelection = Array.from(variantBImages.entries())
-=======
 		if (!testName) return;
 
 		if (testScope === 'PRODUCT') {
@@ -284,14 +200,10 @@
 		.map(([url]) => url);
 
 	const variantBSelection = Array.from(currentData.variantBImages.entries())
->>>>>>> a97f55cb
 		.sort((a, b) => a[1] - b[1])
 		.filter(([url]) => !variantASelection.includes(url))
 		.map(([url]) => url);
 
-<<<<<<< HEAD
-	const isValid = testName && variantASelection.length > 0 && variantBSelection.length > 0;
-=======
 	const getAllImageSelections = () => {
 		if (testScope === 'PRODUCT') {
 			return { variantAImages, variantBImages };
@@ -329,7 +241,6 @@
 			test => test.variantAImages.size > 0 && test.variantBImages.size > 0,
 		).length;
 	};
->>>>>>> a97f55cb
 
 	return (
 		<Card>
@@ -338,11 +249,7 @@
 					<Text as='h2' variant='headingLg'>
 						Create A/B Test
 					</Text>
-<<<<<<< HEAD
-					<Text as='span' variant='bodyMd' tone='subdued'>
-=======
 					<Text as='p' variant='bodyMd' tone='subdued'>
->>>>>>> a97f55cb
 						Set up an A/B test to compare different image variants and measure their impact on conversions.
 					</Text>
 				</BlockStack>
@@ -360,8 +267,6 @@
 								autoComplete='off'
 								helpText='Give your test a descriptive name for easy identification'
 							/>
-<<<<<<< HEAD
-=======
 
 							{testScope === 'VARIANT' && variants && (
 								<Select
@@ -375,7 +280,6 @@
 									helpText='Select which product variant to configure. You can set different A/B tests for each variant.'
 								/>
 							)}
->>>>>>> a97f55cb
 						</FormLayout>
 
 						<BlockStack gap='300'>
@@ -384,30 +288,6 @@
 							</Text>
 							<Card>
 								<BlockStack gap='200'>
-<<<<<<< HEAD
-									<InlineStack align='space-between'>
-										<Text as='span' variant='bodyMd'>
-											Variant A Images:
-										</Text>
-										<Text
-											as='span'
-											variant='bodyMd'
-											tone={variantAImages.size > 0 ? 'success' : 'subdued'}
-										>
-											{variantAImages.size} selected
-										</Text>
-									</InlineStack>
-									<InlineStack align='space-between'>
-										<Text as='span' variant='bodyMd'>
-											Variant B Images:
-										</Text>
-										<Text
-											as='span'
-											variant='bodyMd'
-											tone={variantBImages.size > 0 ? 'success' : 'subdued'}
-										>
-											{variantBImages.size} selected
-=======
 									{testScope === 'PRODUCT' ? (
 										<>
 											<InlineStack align='space-between'>
@@ -482,7 +362,6 @@
 										</Text>
 										<Text as='p' variant='bodyMd'>
 											50% / 50%
->>>>>>> a97f55cb
 										</Text>
 									</InlineStack>
 								</BlockStack>
@@ -501,22 +380,14 @@
 									variant={selectedVariant === 'A' ? 'primary' : 'secondary'}
 									onClick={() => setSelectedVariant('A')}
 								>
-<<<<<<< HEAD
-									Variant A ({variantAImages.size.toString()})
-=======
 									Variant A ({currentData.variantAImages.size.toString()})
->>>>>>> a97f55cb
 								</Button>
 								<Button
 									size='micro'
 									variant={selectedVariant === 'B' ? 'primary' : 'secondary'}
 									onClick={() => setSelectedVariant('B')}
 								>
-<<<<<<< HEAD
-									Variant B ({variantBImages.size.toString()})
-=======
 									Variant B ({currentData.variantBImages.size.toString()})
->>>>>>> a97f55cb
 								</Button>
 							</InlineStack>
 						</InlineStack>
@@ -525,124 +396,6 @@
 							<Box padding='300'>
 								<div
 									style={{
-<<<<<<< HEAD
-										display: 'grid',
-										gridTemplateColumns: 'repeat(auto-fill, minmax(140px, 1fr))',
-										gap: '16px',
-									}}
-								>
-									{availableImages.map((imageUrl, index) => {
-										const variantAMap = variantAImages;
-										const variantBMap = variantBImages;
-
-										const isSelectedA = variantAMap.has(imageUrl);
-										const isSelectedB = variantBMap.has(imageUrl);
-										const isSelected = selectedVariant === 'A' ? isSelectedA : isSelectedB;
-
-										// Get the selection order for display
-										let selectionOrder: number | null = null;
-										if (isSelectedA) {
-											const allAEntries = Array.from(variantAMap.entries()).sort(
-												(a, b) => a[1] - b[1],
-											);
-											selectionOrder = allAEntries.findIndex(([url]) => url === imageUrl) + 1;
-										} else if (isSelectedB) {
-											const allBEntries = Array.from(variantBMap.entries()).sort(
-												(a, b) => a[1] - b[1],
-											);
-											selectionOrder = allBEntries.findIndex(([url]) => url === imageUrl) + 1;
-										}
-
-										// Determine which variant this image belongs to
-										const imageVariant = isSelectedA ? 'A' : isSelectedB ? 'B' : null;
-
-										return (
-											<div
-												key={`${selectedVariant}-${index}`}
-												style={{
-													cursor: 'pointer',
-													transition: 'all 0.2s ease',
-													position: 'relative',
-												}}
-												onClick={() => handleImageToggle(imageUrl, selectedVariant)}
-											>
-												<div
-													style={{
-														border: isSelected
-															? '3px solid #008060'
-															: isSelectedA || isSelectedB
-																? '2px solid #FFA500'
-																: '2px solid #E1E3E5',
-														borderRadius: '12px',
-														padding: '8px',
-														backgroundColor: isSelected
-															? '#F0FAF7'
-															: isSelectedA || isSelectedB
-																? '#FFF5E6'
-																: '#FFFFFF',
-														transform: isSelected ? 'scale(1.02)' : 'scale(1)',
-														boxShadow: isSelected
-															? '0 4px 12px rgba(0, 128, 96, 0.15)'
-															: isSelectedA || isSelectedB
-																? '0 2px 8px rgba(255, 165, 0, 0.1)'
-																: '0 2px 4px rgba(0, 0, 0, 0.05)',
-													}}
-												>
-													<div
-														style={{
-															width: '100%',
-															maxHeight: '180px',
-															display: 'flex',
-															alignItems: 'center',
-															justifyContent: 'center',
-															overflow: 'hidden',
-															borderRadius: '8px',
-															backgroundColor: '#F6F6F7',
-														}}
-													>
-														<img
-															src={imageUrl}
-															alt={
-																selectedVariant === 'A'
-																	? `Variant A option ${index + 1}`
-																	: `Variant B option ${index + 1}`
-															}
-															style={{
-																maxWidth: '100%',
-																maxHeight: '180px',
-																width: 'auto',
-																height: 'auto',
-																objectFit: 'contain',
-																borderRadius: '8px',
-															}}
-														/>
-													</div>
-													{(isSelectedA || isSelectedB) && (
-														<>
-															{/* Selection order badge */}
-															<div
-																style={{
-																	position: 'absolute',
-																	top: '12px',
-																	left: '12px',
-																	backgroundColor:
-																		imageVariant === 'A' ? '#008060' : '#0066CC',
-																	color: 'white',
-																	borderRadius: '12px',
-																	padding: '2px 8px',
-																	display: 'flex',
-																	alignItems: 'center',
-																	fontSize: '11px',
-																	fontWeight: 'bold',
-																	boxShadow: '0 2px 4px rgba(0, 0, 0, 0.2)',
-																}}
-															>
-																{imageVariant} #{selectionOrder}
-															</div>
-
-															{/* Check mark for currently selected variant */}
-															{isSelected && (
-=======
 										maxHeight: '760px',
 										overflowY: 'auto',
 										overflowX: 'hidden',
@@ -779,23 +532,10 @@
 														</div>
 														{(isSelectedAInCurrent || isSelectedBInCurrent) && (
 															<>
->>>>>>> a97f55cb
 																<div
 																	style={{
 																		position: 'absolute',
 																		top: '12px',
-<<<<<<< HEAD
-																		right: '12px',
-																		backgroundColor: '#008060',
-																		color: 'white',
-																		borderRadius: '50%',
-																		width: '24px',
-																		height: '24px',
-																		display: 'flex',
-																		alignItems: 'center',
-																		justifyContent: 'center',
-																		fontSize: '14px',
-=======
 																		left: '12px',
 																		backgroundColor:
 																			imageVariant === 'A'
@@ -807,22 +547,10 @@
 																		display: 'flex',
 																		alignItems: 'center',
 																		fontSize: '11px',
->>>>>>> a97f55cb
 																		fontWeight: 'bold',
 																		boxShadow: '0 2px 4px rgba(0, 0, 0, 0.2)',
 																	}}
 																>
-<<<<<<< HEAD
-																	✓
-																</div>
-															)}
-														</>
-													)}
-												</div>
-											</div>
-										);
-									})}
-=======
 																	{imageVariant} #{selectionOrder}
 																</div>
 
@@ -878,21 +606,14 @@
 											);
 										})}
 									</div>
->>>>>>> a97f55cb
 								</div>
 							</Box>
 						</Card>
 
-<<<<<<< HEAD
-						<Text as='span' variant='bodySm' tone='subdued' alignment='center'>
-							Click images to add them to {selectedVariant === 'A' ? 'Variant A' : 'Variant B'}. Switch
-							between variants using the buttons above. Images can be added to both variants.
-=======
 						<Text as='p' variant='bodySm' tone='subdued' alignment='center'>
 							Click images to add them to {selectedVariant === 'A' ? 'Variant A' : 'Variant B'}.{' '}
 							{testScope === 'VARIANT' &&
 								'Images with dashed borders are used in other product variants.'}
->>>>>>> a97f55cb
 						</Text>
 					</BlockStack>
 				</Grid>
@@ -900,12 +621,6 @@
 				<Divider />
 
 				<InlineStack align='end' gap='200'>
-<<<<<<< HEAD
-					<Text as='span' variant='bodySm' tone={isValid ? 'success' : 'critical'}>
-						{!testName && 'Please enter a test name. '}
-						{variantAImages.size === 0 && 'Select images for Variant A. '}
-						{variantBImages.size === 0 && 'Select images for Variant B. '}
-=======
 					<Text as='p' variant='bodySm' tone={isValid ? 'success' : 'critical'}>
 						{!testName && 'Please enter a test name. '}
 						{testScope === 'PRODUCT' && variantASelection.length === 0 && 'Select images for Variant A. '}
@@ -913,7 +628,6 @@
 						{testScope === 'VARIANT' &&
 							!hasAnyValidVariant &&
 							'Select images for at least one variant (both A and B). '}
->>>>>>> a97f55cb
 						{isValid && 'Ready to create A/B test!'}
 					</Text>
 					<Button
